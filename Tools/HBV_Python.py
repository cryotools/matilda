## packages and functions
from pathlib import Path; home = str(Path.home())
import numpy as np
import scipy.signal as ss
import pandas as pd
import matplotlib.pyplot as plt

# File organization
working_directory = '/Seafile/Ana-Lena_Phillip/data/'

# functions for later use
def NS(Qobs, Qsim):
    return 1 - np.sum((Qobs-Qsim)**2) / (np.sum((Qobs-Qobs.mean())**2))

## Data and parameters
data_urumqi = home + working_directory + "input_output/best_cosipyrun_no1_2011-18/best_cosipy_input_no1_2011-18.csv"
data = pd.read_csv(data_urumqi)

obs = pd.read_csv(home + working_directory + "observations/glacierno1/hydro/daily_observations_2011-18.csv")
obs.set_index('Date', inplace=True)
obs.index = pd.to_datetime(obs.index)

<<<<<<< HEAD
# valdidation: comparison between here and df in HBV Lite
data_hbv_lite = home + working_directory + "HBV-Light/HBV-light_data/Glacier_No.1/Python/Noglacier_Run/Data/evap.txt"
df_hbv_lite = pd.read_csv(data_hbv_lite, sep="\t")
=======
output_hbv = home + working_directory + "input_output/best_cosipyrun_no1_2011-18/best_cosipyrun_no1_hbv-output.csv"
>>>>>>> 2243cacb

time_start = '2011-01-01 00:00:00'
time_end = '2018-12-31 23:00:00'
data.set_index('TIMESTAMP', inplace=True)
data.index = pd.to_datetime(data.index)
data = data[time_start: time_end]

df_hbv = data.resample("D").agg({"T2": 'mean', "RRR": 'sum'})
df_hbv["T2"] = df_hbv["T2"] - 273.15

solar_constant = (1376 * 1000000) / 86400  # from 1376 J/m2s to MJm2d
extra_rad = 27.086217947590317
latent_heat_flux = 2.45
water_density = 1000
df_hbv["PE"] = df_hbv["PE"] = np.where(df_hbv["T2"] + 5 > 0, ((extra_rad/(water_density*latent_heat_flux))* \
                            (df_hbv["T2"] +5)/100)*1000, 0)

params=[ 1.0,   0.15,     250,   0.055, 0.055,   0.04,     0.7,     3.0,\
        1.5,    120,     1.0,     0.0, 5.0,    0.7,     0.05,    0.1]

parBETA, parCET, parFC, parK0, parK1, parK2, parLP, parMAXBAS,\
    parPERC, parUZL, parPCORR, parTT, parCFMAX, parSFCF, parCFR, parCWH = params

## HBV Model Simulation
def simulation(data, params=[ 1.0,   0.15,     250,   0.055,\
                            0.055,   0.04,     0.7,     3.0,\
                              1.5,    120,     1.0,     0.0,\
                              5.0,    0.7,     0.05,    0.1]):
    '''
    Implementation of HBV model (Bergstrom, 1986)

    Input:
    1. data
    pandas dataframe with columns 'Temp', 'Prec', 'Evap'
    assosiated with correspondent daily time series derived
    from WFDEI meteorological forcing dataset.
    'Temp' - Celsius degrees
    'Prec' - mm/day
    'Evap' - mm/day
    2. params
    List of 16 HBV model parameters
    [parBETA, parCET,  parFC,    parK0,
    parK1,    parK2,   parLP,    parMAXBAS,
    parPERC,  parUZL,  parPCORR, parTT,
    parCFMAX, parSFCF, parCFR,   parCWH]

    init_params = [ 1.0,   0.15,    250,   0.055,
                    0.055, 0.04,    0.7,   3.0,
                    1.5,   120,     1.0,   0.0,
                    5.0,   0.7,     0.05,  0.1]
    # 16 parameters
    # BETA   - parameter that determines the relative contribution to runoff from rain or snowmelt
    #          [1, 6]
    # CET    - Evaporation correction factor
    #          (should be 0 if we don't want to change (Oudin et al., 2005) formula values)
    #          [0, 0.3]
    # FC     - maximum soil moisture storage
    #          [50, 500]
    # K0     - recession coefficient for surface soil box (upper part of SUZ)
    #          [0.01, 0.4]
    # K1     - recession coefficient for upper groudwater box (main part of SUZ)
    #          [0.01, 0.4]
    # K2     - recession coefficient for lower groudwater box (whole SLZ)
    #          [0.001, 0.15]
    # LP     - Threshold for reduction of evaporation (SM/FC)
    #          [0.3, 1]
    # MAXBAS - routing parameter, order of Butterworth filter
    #          [1, 7]
    # PERC   - percolation from soil to upper groundwater box
    #          [0, 3]
    # UZL    - threshold parameter for grondwater boxes runoff (mm)
    #          [0, 500]
    # PCORR  - Precipitation (input sum) correction factor
    #          [0.5, 2]
    # TT     - Temperature which separate rain and snow fraction of precipitation
    #          [-1.5, 2.5]
    # CFMAX  - Snow melting rate (mm/day per Celsius degree)
    #          [1, 10]
    # SFCF   - SnowFall Correction Factor
    #          [0.4, 1]
    # CFR    - Refreezing coefficient
    #          [0, 0.1] (usually 0.05)
    # CWH    - Fraction (portion) of meltwater and rainfall which retain in snowpack (water holding capacity)
    #          [0, 0.2] (usually 0.1)

    Output:
    simulated river runoff (daily timesteps)
    '''
    # 1. read input data
    Temp = data['T2']
    Prec = data['RRR']
    Evap = data['PE']

    # 2. set the parameters
    parBETA, parCET, parFC, parK0, parK1, parK2, parLP, parMAXBAS,\
    parPERC, parUZL, parPCORR, parTT, parCFMAX, parSFCF, parCFR, parCWH = params

    # 3. initialize boxes and initial conditions
    # snowpack box
    SNOWPACK = np.zeros(len(Prec))
    SNOWPACK[0] = 0.0001
    # meltwater box
    MELTWATER = np.zeros(len(Prec))
    MELTWATER[0] = 0.0001
    # soil moisture box
    SM = np.zeros(len(Prec))
    SM[0] = 0.0001
    # soil upper zone box
    SUZ = np.zeros(len(Prec))
    SUZ[0] = 0.0001
    # soil lower zone box
    SLZ = np.zeros(len(Prec))
    SLZ[0] = 0.0001
    # actual evaporation
    ETact = np.zeros(len(Prec))
    ETact[0] = 0.0001
    # simulated runoff box
    Qsim = np.zeros(len(Prec))
    Qsim[0] = 0.0001

    # 4. meteorological forcing preprocessing
    # overall correction factor
    Prec = parPCORR * Prec
    # precipitation separation
    # if T < parTT: SNOW, else RAIN
    RAIN = np.where(Temp  > parTT, Prec, 0)
    SNOW = np.where(Temp <= parTT, Prec, 0)
    # snow correction factor
    SNOW = parSFCF * SNOW
    # evaporation correction
    # a. calculate long-term averages of daily temperature
    Temp_mean = np.array([Temp.loc[Temp.index.dayofyear == x].mean()\
                          for x in range(1, 367)])
    # b. correction of Evaporation daily values
    Evap = Evap.index.map(lambda x: (1+parCET*(Temp[x] - Temp_mean[x.dayofyear - 1]))*Evap[x])
    # c. control Evaporation
    Evap = np.where(Evap > 0, Evap, 0)


    # 5. The main cycle of calculations
    for t in range(1, len(Qsim)):

        # 5.1 Snow routine
        # how snowpack forms
        SNOWPACK[t] = SNOWPACK[t-1] + SNOW[t]
        # how snowpack melts
        # day-degree simple melting
        melt = parCFMAX * (Temp[t] - parTT)
        # control melting
        if melt<0: melt = 0
        melt = min(melt, SNOWPACK[t])
        # how meltwater box forms
        MELTWATER[t] = MELTWATER[t-1] + melt
        # snowpack after melting
        SNOWPACK[t] = SNOWPACK[t] - melt
        # refreezing accounting
        refreezing = parCFR * parCFMAX * (parTT - Temp[t])
        # control refreezing
        if refreezing < 0: refreezing = 0
        refreezing = min(refreezing, MELTWATER[t])
        # snowpack after refreezing
        SNOWPACK[t] = SNOWPACK[t] + refreezing
        # meltwater after refreezing
        MELTWATER[t] = MELTWATER[t] - refreezing
        # recharge to soil
        tosoil = MELTWATER[t] - (parCWH * SNOWPACK[t]);
        # control recharge to soil
        if tosoil < 0: tosoil = 0
        # meltwater after recharge to soil
        MELTWATER[t] = MELTWATER[t] - tosoil

        # 5.2 Soil and evaporation routine
        # soil wetness calculation
        soil_wetness = (SM[t-1] / parFC)**parBETA
        # control soil wetness (should be in [0, 1])
        if soil_wetness < 0: soil_wetness = 0
        if soil_wetness > 1: soil_wetness = 1
        # soil recharge
        recharge = (RAIN[t] + tosoil) * soil_wetness
        # soil moisture update
        SM[t] = SM[t-1] + RAIN[t] + tosoil - recharge
        # excess of water calculation
        excess = SM[t] - parFC
        # control excess
        if excess < 0: excess = 0
        # soil moisture update
        SM[t] = SM[t] - excess

        # evaporation accounting
        evapfactor = SM[t] / (parLP * parFC)
        # control evapfactor in range [0, 1]
        if evapfactor < 0: evapfactor = 0
        if evapfactor > 1: evapfactor = 1
        # calculate actual evaporation
        ETact[t] = Evap[t] * evapfactor
        # control actual evaporation
        ETact[t] = min(SM[t], ETact[t])

        # last soil moisture updating
        SM[t] = SM[t] - ETact[t]

        # 5.3 Groundwater routine
        # upper groudwater box
        SUZ[t] = SUZ[t-1] + recharge + excess
        # percolation control
        perc = min(SUZ[t], parPERC)
        # update upper groudwater box
        SUZ[t] = SUZ[t] - perc
        # runoff from the highest part of upper grondwater box (surface runoff)
        Q0 = parK0 * max(SUZ[t] - parUZL, 0)
        # update upper groudwater box
        SUZ[t] = SUZ[t] - Q0
        # runoff from the middle part of upper groundwater box
        Q1 = parK1 * SUZ[t]
        # update upper groudwater box
        SUZ[t] = SUZ[t] - Q1
        # calculate lower groundwater box
        SLZ[t] = SLZ[t-1] + perc
        # runoff from lower groundwater box
        Q2 = parK2 * SLZ[t]
        # update lower groundwater box
        SLZ[t] = SLZ[t] - Q2

        # Total runoff calculation
        Qsim[t] = Q0 + Q1 + Q2

    # 6. Scale effect accounting
    # delay and smoothing simulated hydrograph
    # (Beck et al.,2016) used triangular transformation based on moving window
    # here are my method with simple forward filter based on Butterworht filter design
    # calculate Numerator (b) and denominator (a) polynomials of the IIR filter
    parMAXBAS = int(parMAXBAS)
    b, a = ss.butter(parMAXBAS, 1/parMAXBAS)
    # implement forward filter
    Qsim_smoothed = ss.lfilter(b, a, Qsim)
    # control smoothed runoff
    Qsim_smoothed = np.where(Qsim_smoothed > 0, Qsim_smoothed, 0)

    Qsim = Qsim_smoothed

    hbv_results = pd.DataFrame({"Qsim": Qsim, "snowpack":SNOWPACK, "soil_moisture":SM, "AET":ETact, "upper_gw":SUZ, \
                                "lower_gw":SLZ}, index=df_hbv.index)

    return hbv_results

## Running the Model
hbv_results = simulation(df_hbv, params)
df_hbv["Qsim"] = hbv_results["Qsim"]

# Returning output dataframe
output = pd.concat([df_hbv, obs], axis=1)

# concatenate data
<<<<<<< HEAD
data = pd.concat([df_hbv, obs], axis=1)
data = pd.concat([data, hbv_results], axis=1)
data["Date"] = data.index
=======
# data = pd.concat([data, obs], axis=1)
>>>>>>> 2243cacb

# calculate efficiency criterion
# slice data only for observational period and drop NA values
# data_for_obs = data.loc[obs.index, ['Qsim', 'Qobs']].dropna()
# eff = NS(data_for_obs['Qobs'], data_for_obs['Qsim'])
#
# ## Plot
# ax = data.loc[obs.index, ['Qsim', 'Qobs']].plot(figsize=(10, 7), style=['b-', 'k-'])
# ax.set_title("Urumqi" + ' daily runoff modelling, ' + 'Nash-Sutcliffe efficiency: {}'.format(np.round(eff, 2)))
# plt.show()

ax = output.loc[obs.index, ['Qsim', 'Qobs']].plot(figsize=(10, 7), style=['b-', 'k-'])
ax.set_title("Urumqi" + ' daily runoff modelling - best COSIPY run ')
plt.show()
## Output
<<<<<<< HEAD
data.to_csv(home + working_directory + "input_output/LHMP/output_2011-2018.csv")
=======
output.to_csv(output_hbv)
>>>>>>> 2243cacb
<|MERGE_RESOLUTION|>--- conflicted
+++ resolved
@@ -20,13 +20,11 @@
 obs.set_index('Date', inplace=True)
 obs.index = pd.to_datetime(obs.index)
 
-<<<<<<< HEAD
 # valdidation: comparison between here and df in HBV Lite
 data_hbv_lite = home + working_directory + "HBV-Light/HBV-light_data/Glacier_No.1/Python/Noglacier_Run/Data/evap.txt"
 df_hbv_lite = pd.read_csv(data_hbv_lite, sep="\t")
-=======
+
 output_hbv = home + working_directory + "input_output/best_cosipyrun_no1_2011-18/best_cosipyrun_no1_hbv-output.csv"
->>>>>>> 2243cacb
 
 time_start = '2011-01-01 00:00:00'
 time_end = '2018-12-31 23:00:00'
@@ -280,13 +278,10 @@
 output = pd.concat([df_hbv, obs], axis=1)
 
 # concatenate data
-<<<<<<< HEAD
 data = pd.concat([df_hbv, obs], axis=1)
 data = pd.concat([data, hbv_results], axis=1)
 data["Date"] = data.index
-=======
 # data = pd.concat([data, obs], axis=1)
->>>>>>> 2243cacb
 
 # calculate efficiency criterion
 # slice data only for observational period and drop NA values
@@ -302,8 +297,5 @@
 ax.set_title("Urumqi" + ' daily runoff modelling - best COSIPY run ')
 plt.show()
 ## Output
-<<<<<<< HEAD
 data.to_csv(home + working_directory + "input_output/LHMP/output_2011-2018.csv")
-=======
-output.to_csv(output_hbv)
->>>>>>> 2243cacb
+output.to_csv(output_hbv)