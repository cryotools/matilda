--- conflicted
+++ resolved
@@ -1933,23 +1933,14 @@
                         "evap_off_glaciers": "sum",
                         "melt_off_glaciers": "sum",
                         "melt_on_glaciers": "sum",
-<<<<<<< HEAD
+                        "ice_melt_on_glaciers": "sum",
+                        "snow_melt_on_glaciers": "sum",
                         "runoff_without_glaciers": "sum",
                         "runoff_from_glaciers": "sum",
                         "total_runoff": "sum",
                         "actual_evaporation": "sum",
                         "snowpack_off_glaciers": "mean",
                         "refreezing_glacier": "sum",
-=======
-                        'ice_melt_on_glaciers': "sum",
-                     'snow_melt_on_glaciers': "sum",
-                     "runoff_without_glaciers": "sum",
-                     "runoff_from_glaciers": "sum",
-                     "total_runoff": "sum",
-                     "actual_evaporation": "sum",
-                     "snowpack_off_glaciers": "mean",
-                     "refreezing_glacier": "sum",
->>>>>>> 3a63634e
                         "total_refreezing": "sum",
                         "soil_moisture": "mean",
                         "upper_groundwater": "mean",
@@ -2022,19 +2013,6 @@
             )
             ax2.fill_between(x_vals, plot_data["prec_off_glaciers"], 0, color="#3594dc")
         else:
-<<<<<<< HEAD
-            ax2.bar(x_vals, plot_data["prec_off_glaciers"], width=10, color="#3594dc")
-            ax2.bar(
-                x_vals,
-                plot_data["prec_on_glaciers"],
-                width=10,
-                color="#77bbff",
-                bottom=plot_data["prec_off_glaciers"],
-            )
-        ax3.plot(x_vals, plot_data["evap_off_glaciers"], c="#008837")
-        plt.xlabel("Date", fontsize=9)
-        ax1.grid(linewidth=0.25), ax2.grid(linewidth=0.25), ax3.grid(linewidth=0.25)
-=======
             ax2.bar(x_vals, plot_data["prec_off_glaciers"], width=15, color="#8DC5FF", label='off glaciers')
             ax2.bar(x_vals, plot_data["prec_on_glaciers"], width=15, color="#2E6EAE", label='on glaciers',
                     bottom=plot_data["prec_off_glaciers"])
@@ -2042,7 +2020,6 @@
         ax3.bar(x_vals, plot_data["evap_off_glaciers"], width=15, color="#008837")
         plt.xlabel("Date")
         ax1.grid(lw=0.25, ls=':'), ax2.grid(lw=0.25, ls=':'), ax3.grid(lw=0.25, ls=':')
->>>>>>> 3a63634e
         ax3.sharey(ax2)
         ax1.set_title("Mean temperature")
         ax2.set_title("Precipitation")
@@ -2052,77 +2029,17 @@
         ax3.set_ylabel("[mm]")
         if str(plot_data.index.values[1])[:4] == str(plot_data.index.values[-1])[:4]:
             fig.suptitle(
-<<<<<<< HEAD
-                parameter.freq_long
-                + " meteorological input parameters in "
-                + str(plot_data.index.values[-1])[:4],
-                size=14,
-            )
-        else:
-            fig.suptitle(
-                parameter.freq_long
-                + " meteorological input parameters in "
-                + str(plot_data.index.values[0])[:4]
-                + "-"
-                + str(plot_data.index.values[-1])[:4],
-                size=14,
-            )
-        plt.tight_layout()
-        fig.set_size_inches(10, 6)
-=======
                 parameter.freq_long + " meteorological forcing (" + str(plot_data.index.values[-1])[:4] + ")")
         else:
             fig.suptitle(
                 parameter.freq_long + " meteorological forcing (" + str(plot_data.index.values[0])[:4] + "-" + str(
                     plot_data.index.values[-1])[:4] + ")")
->>>>>>> 3a63634e
         return fig
 
     # Plot the runoff
     def plot_runoff(plot_data, plot_annual_data, parameter):
         plot_data["plot"] = 0
         # plot_data.loc[plot_data.isnull().any(axis=1), :] = np.nan
-<<<<<<< HEAD
-        fig, (ax1, ax2) = plt.subplots(
-            nrows=1, ncols=2, figsize=(14, 4.5), gridspec_kw={"width_ratios": [2.75, 1]}
-        )
-
-        x_vals = plot_data.index.to_pydatetime()
-        if "observed_runoff" in plot_data.columns:
-            ax1.plot(
-                x_vals,
-                plot_data["observed_runoff"],
-                c="#E69F00",
-                label="",
-                linewidth=1.2,
-            )
-        ax1.fill_between(
-            x_vals,
-            plot_data["plot"],
-            plot_data["runoff_without_glaciers"],
-            color="#56B4E9",
-            alpha=0.75,
-            label="",
-        )
-        if "total_runoff" in plot_data.columns:
-            ax1.plot(
-                x_vals,
-                plot_data["total_runoff"],
-                c="k",
-                label="",
-                linewidth=0.75,
-                alpha=0.75,
-            )
-            ax1.fill_between(
-                x_vals,
-                plot_data["runoff_without_glaciers"],
-                plot_data["total_runoff"],
-                color="#CC79A7",
-                alpha=0.75,
-                label="",
-            )
-        ax1.set_ylabel("Runoff [mm]", fontsize=9)
-=======
         # fig, (ax1, ax2) = plt.subplots(nrows=1, ncols=2, figsize=(14, 4.5), gridspec_kw={'width_ratios': [2.75, 1]})
         # fig, (ax1, ax2) = plt.subplots(nrows=1, ncols=2, figsize=(8, 3), dpi=150, sharey=True,
         #                                gridspec_kw={'width_ratios': [2.75, 1]}, constrained_layout=True)
@@ -2153,7 +2070,6 @@
         y_max = plot_data["observed_runoff"].max()
         ax1.set_ylim(0,y_max*1.1)
         ax1.set_xlim(x_vals[0], x_vals[-1])
->>>>>>> 3a63634e
 
         if isinstance(output_MATILDA[2], float):
             anchored_text = AnchoredText(
@@ -2168,71 +2084,6 @@
         ax1.add_artist(anchored_text)
 
         x_vals = plot_annual_data.index.to_pydatetime()
-<<<<<<< HEAD
-        if "observed_runoff" in plot_annual_data.columns:
-            ax2.plot(
-                x_vals,
-                plot_annual_data["observed_runoff"],
-                c="#E69F00",
-                label="Observations",
-                linewidth=1.2,
-            )
-        ax2.fill_between(
-            x_vals,
-            plot_annual_data["plot"],
-            plot_annual_data["runoff_without_glaciers"],
-            color="#56B4E9",
-            alpha=0.75,
-            label="MATILDA catchment runoff",
-        )
-        if "total_runoff" in plot_annual_data.columns:
-            ax2.plot(
-                x_vals,
-                plot_annual_data["total_runoff"],
-                c="k",
-                label="MATILDA total runoff",
-                linewidth=0.75,
-                alpha=0.75,
-            )
-            ax2.fill_between(
-                x_vals,
-                plot_annual_data["runoff_without_glaciers"],
-                plot_annual_data["total_runoff"],
-                color="#CC79A7",
-                alpha=0.75,
-                label="MATILDA glacial runoff",
-            )
-        ax2.xaxis.set_major_locator(mdates.MonthLocator(interval=3))
-        ax2.xaxis.set_major_formatter(mdates.DateFormatter("%b"))
-        ax2.set_ylabel("Runoff [mm]", fontsize=9)
-        if str(plot_data.index.values[1])[:4] == str(plot_data.index.values[-1])[:4]:
-            plt.suptitle(
-                parameter.freq_long
-                + " MATILDA simulation for the period "
-                + str(plot_data.index.values[-1])[:4],
-                size=14,
-            )
-        else:
-            plt.suptitle(
-                parameter.freq_long
-                + " MATILDA simulation for the period "
-                + str(plot_data.index.values[0])[:4]
-                + "-"
-                + str(plot_data.index.values[-1])[:4],
-                size=14,
-            )
-        handles, labels = ax2.get_legend_handles_labels()
-        fig.legend(
-            handles,
-            labels,
-            loc="lower center",
-            ncol=4,
-            bbox_to_anchor=(0.5, -0.02),
-            bbox_transform=plt.gcf().transFigure,
-        )
-        plt.tight_layout()
-        fig.subplots_adjust(bottom=0.12)
-=======
         if 'observed_runoff' in plot_annual_data.columns:
             ax2.plot(x_vals, plot_annual_data["observed_runoff"], c="#E69F00",
                      label="Observations", linewidth=1.2)
@@ -2266,7 +2117,6 @@
         #            bbox_transform=plt.gcf().transFigure)
         # plt.tight_layout()
         # fig.subplots_adjust(bottom=0.12)
->>>>>>> 3a63634e
         return fig
 
     # Plot the HBV output variables
